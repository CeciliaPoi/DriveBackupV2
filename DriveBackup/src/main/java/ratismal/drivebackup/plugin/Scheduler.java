--- conflicted
+++ resolved
@@ -9,14 +9,6 @@
 import java.time.temporal.ChronoUnit;
 import java.time.temporal.TemporalAdjusters;
 import java.util.ArrayList;
-<<<<<<< HEAD
-=======
-import java.util.Arrays;
-import java.util.HashMap;
-import java.util.LinkedHashSet;
-import java.util.List;
-import java.util.Locale;
->>>>>>> 32124cde
 
 import org.bukkit.Bukkit;
 import org.bukkit.scheduler.BukkitScheduler;
@@ -50,63 +42,23 @@
             SchedulerUtil.cancelTasks(backupTasks);
             backupDatesList.clear();
 
-<<<<<<< HEAD
             for (BackupScheduleEntry entry : config.backupScheduling.schedule) {
-=======
-            ZoneOffset timezone = Config.getBackupScheduleTimezone();
-
-            for (HashMap<String, Object> schedule : Config.getBackupScheduleList()) {
-
-                LinkedHashSet<String> scheduleDays = new LinkedHashSet<>();
-                scheduleDays.addAll((List<String>) schedule.get("days"));
-
-                for (String entry : new LinkedHashSet<>(scheduleDays)) {
-                    switch (entry) {
-                        case "weekdays":
-                            scheduleDays.remove(entry);
-                            scheduleDays.addAll(Arrays.asList("monday", "tuesday", "wednesday", "thursday", "friday"));
-                            break;
-                        case "weekends":
-                            scheduleDays.remove(entry);
-                            scheduleDays.addAll(Arrays.asList("sunday", "saturday"));
-                            break;
-                        case "everyday":
-                            scheduleDays.remove(entry);
-                            scheduleDays.addAll(Arrays.asList("sunday", "monday", "tuesday", "wednesday", "thursday", "friday", "saturday"));
-                            break;
-                    }
-                }
->>>>>>> 32124cde
 
                 ZoneOffset timezone = config.advanced.dateTimezone;
 
-<<<<<<< HEAD
                 for (DayOfWeek day : entry.days) {
                     ZonedDateTime previousOccurrence = ZonedDateTime.now(timezone)
                         .with(TemporalAdjusters.previous(day))
                         .with(ChronoField.CLOCK_HOUR_OF_DAY, entry.time.get(ChronoField.CLOCK_HOUR_OF_DAY))
                         .with(ChronoField.MINUTE_OF_HOUR, entry.time.get(ChronoField.MINUTE_OF_HOUR))
-=======
-                for (String entry : new LinkedHashSet<>(scheduleDays)) {
-                    ZonedDateTime previousOccurrence = ZonedDateTime.now(timezone)
-                        .with(TemporalAdjusters.previous(DayOfWeek.valueOf(entry.toUpperCase())))
-                        .with(ChronoField.CLOCK_HOUR_OF_DAY, scheduleTime.get(ChronoField.CLOCK_HOUR_OF_DAY))
-                        .with(ChronoField.MINUTE_OF_HOUR, scheduleTime.get(ChronoField.MINUTE_OF_HOUR))
->>>>>>> 32124cde
                         .with(ChronoField.SECOND_OF_MINUTE, 0);
 
                     ZonedDateTime now = ZonedDateTime.now(timezone);
                     
                     ZonedDateTime nextOccurrence = ZonedDateTime.now(timezone)
-<<<<<<< HEAD
                         .with(TemporalAdjusters.nextOrSame(day))
                         .with(ChronoField.CLOCK_HOUR_OF_DAY, entry.time.get(ChronoField.CLOCK_HOUR_OF_DAY))
                         .with(ChronoField.MINUTE_OF_HOUR, entry.time.get(ChronoField.MINUTE_OF_HOUR))
-=======
-                        .with(TemporalAdjusters.nextOrSame(DayOfWeek.valueOf(entry.toUpperCase())))
-                        .with(ChronoField.CLOCK_HOUR_OF_DAY, scheduleTime.get(ChronoField.CLOCK_HOUR_OF_DAY))
-                        .with(ChronoField.MINUTE_OF_HOUR, scheduleTime.get(ChronoField.MINUTE_OF_HOUR))
->>>>>>> 32124cde
                         .with(ChronoField.SECOND_OF_MINUTE, 0);
 
                     // Adjusts nextOccurrence date when it was set to earlier on same day, as the DayOfWeek TemporalAdjuster only takes into account the day, not the time
@@ -133,7 +85,6 @@
                 scheduleMessage.append("Scheduling a backup to run at ");
                 scheduleMessage.append(scheduleMessageTime.format(DateTimeFormatter.ofPattern("hh:mm a")));
                 scheduleMessage.append(" every ");
-<<<<<<< HEAD
 
                 for (int i = 0; i < entry.days.length; i++) {
                     if (i != 0) {
@@ -148,13 +99,6 @@
                     scheduleMessage.append(dayName);
                 }
 
-=======
-                ArrayList<String> daysFormatted = new ArrayList<>();
-                for (String word : scheduleDays) {
-                    daysFormatted.add(word.substring(0, 1).toUpperCase() + word.substring(1));
-                }
-                scheduleMessage.append(String.join(", ", daysFormatted));
->>>>>>> 32124cde
                 MessageUtil.sendConsoleMessage(scheduleMessage.toString());
             }
         } else if (config.backupStorage.delay != -1) {
