--- conflicted
+++ resolved
@@ -51,15 +51,6 @@
     private String refreshToken;
 
     /**
-<<<<<<< HEAD
-=======
-     * Dropbox API credentials
-     */
-    private static final String APP_KEY = DropboxCredentials.CLIENT_ID;
-    private static final String APP_SECRET = DropboxCredentials.CLIENT_SECRET;
-
-    /**
->>>>>>> 6ac4b201
      * Tests the Dropbox account by uploading a small file
      *  @param testFile the file to upload during the test
      */
