--- conflicted
+++ resolved
@@ -69,23 +69,12 @@
      * Global instance of the JSON factory
      */
     private static final JsonFactory JSON_FACTORY = new JacksonFactory();
-
-    /**
-     * Location of the authenticated user's stored Google Drive refresh token
-     */
-    private static final String CLIENT_JSON_PATH = DriveBackup.getInstance().getDataFolder().getAbsolutePath()
-        + "/GoogleDriveCredential.json";
     
     /**
      * Google Drive API credentials
      */
-<<<<<<< HEAD
     private static final String CLIENT_ID = "${env.GOOGLE_CLIENT_ID}";
     private static final String CLIENT_SECRET = "${env.GOOGLE_CLIENT_SECRET}";
-=======
-    private static final String CLIENT_ID = "602937851350-q69l9u3njis7nhb15cb7qmddqtrmhrg7.apps.googleusercontent.com";
-    private static final String CLIENT_SECRET = "f-YFF5YvYNQ2ZeF-Mel5s-S2";
->>>>>>> 394f5caf
 
     /**
      * Global Google Drive API client
