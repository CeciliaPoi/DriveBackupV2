--- conflicted
+++ resolved
@@ -49,14 +49,10 @@
             config.set("zip-compression", 1);
         }
 
-<<<<<<< HEAD
         migrate("dir", "local-save-directory");
         migrate("destination", "remote-save-directory");
 
         if (!config.getString("schedule-timezone").equals(DEFAULT_TIMEZONE_STRING)) {
-=======
-        if (config.getString("schedule-timezone") != null && !config.getString("schedule-timezone").equals(DEFAULT_TIMEZONE_STRING)) {
->>>>>>> 394f5caf
             migrate("schedule-timezone", "advanced.date-timezone");
             config.set("backup-format-timezone", null);
         } else {
