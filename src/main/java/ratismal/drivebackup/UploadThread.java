--- conflicted
+++ resolved
@@ -54,7 +54,7 @@
                     double speed = Double.valueOf(df.format((file.length() / 1024) / length));
 
                     MessageUtil.sendConsoleMessage("File uploaded in " +
-                            length + " seconds (" + speed + " KB/s)");
+                            length + " seconds (" + speed + "KB/s)");
                 }
                 if (Config.isOnedriveEnabled()) {
                     MessageUtil.sendConsoleMessage("Uploading file to OneDrive");
@@ -68,11 +68,7 @@
                     double speed = Double.valueOf(df.format((file.length() / 1024) / length));
 
                     MessageUtil.sendConsoleMessage("File uploaded in " +
-<<<<<<< HEAD
-                            length + " seconds (" + speed + " KB/s)");
-=======
-                            length + " seconds (" + +speed + " KB/s)");
->>>>>>> e8493353
+                            length + " seconds (" + +speed + "KB/s)");
                 }
                 //MessageUtil.sendConsoleMessage("File Uploaded.");
             } catch (Exception e) {
